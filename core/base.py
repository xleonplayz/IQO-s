--- conflicted
+++ resolved
@@ -24,11 +24,8 @@
 from .FysomAdapter import Fysom # provides a final state machine
 from collections import OrderedDict
 
-<<<<<<< HEAD
-import numpy as np
-=======
->>>>>>> 0beb3bbc
 import os
+import sys
 
 class Base(QtCore.QObject, Fysom):
     """
@@ -123,7 +120,6 @@
         self._statusVariables = OrderedDict()
         # self.sigStateChanged.connect(lambda x: print(x.event, x.fsm._name))
 
-<<<<<<< HEAD
     def __getattr__(self, name):
         # this is a workaround since otherwise only __getattr__ of QObject
         # is called
@@ -132,7 +128,7 @@
         except AttributeError:
             pass
         return Fysom.__getattr__(self, name)
-=======
+
     @property
     def log(self):
         """
@@ -140,7 +136,6 @@
         """
         return logging.getLogger("{0}.{1}".format(
             self.__module__,self.__class__.__name__))
->>>>>>> 0beb3bbc
 
     def on_activate(self, e):
         """ Method called when module is activated. If not overridden
@@ -171,7 +166,7 @@
     def getStatusVariables(self):
         """ Return a dict of variable names and their content representing the module state for saving.
 
-        @return dict: variable names and contents.
+        @return dict: variable names and contents.
 
         """
         return self._statusVariables
