--- conflicted
+++ resolved
@@ -9,7 +9,6 @@
   to `qudi.interface.scanning_probe_interface`.
 
 ### Bugfixes
-<<<<<<< HEAD
 - Improve handling of errors during start of a scan in the scanning probe toolchain.
 
 ### New Features
@@ -17,18 +16,14 @@
 - Checkers and clipping methods added to `qudi.interface.scanning_probe_interface.Constraints`
 - Data classes of the scanning probe interface now have an improved hierarchy
   (e.g. `ScanData` contains `ScanSettings`).
-=======
-- "NFiniteSamplingInput supporting both trigger polarities via ConfigOption
-
-### New Features
-- Re-introduced tilt correction (from old core) to the scanning probe toolchain.
->>>>>>> 21210393
 - Improved support for Stanford Research Systems signal generators
 - Improved scanning probe dummy: new image generator class, more realistic forward and backward scan simulation.
 - Major refactoring of scanning probe toolchain, including scanning probe logic, optimizer logic and gui modules.
   Implementation of configurable backward scans.
 - Add widgets to configure back scan resolution and frequency from scanning GUI.
 - Add config option to save backward scan data to scanning data logic.
+- NFiniteSamplingInput supporting both trigger polarities via ConfigOption
+- Re-introduced tilt correction (from old core) to the scanning probe toolchain.
 
 ### Other
 
