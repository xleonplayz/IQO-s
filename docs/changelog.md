# Changelog

## Pre-Release
### Breaking Changes
- Major rework of `qudi.interface.data_instream_interface.DataInStreamInterface`. Time series 
toolchain and NI x-series hardware module have been adapted but custom modules relying on this 
interface will break.  
Configuration for time series toolchain needs changes as well. See `default.cfg` or module 
docstrings.

### Bugfixes
- Basic data saving in `TimeSeriesReaderLogic` works now.
- Added remote streamer support to `TimeSeriesReaderLogic`.
- Ni Finite Sampling Input module now returns digital input channel values in "clicks/counts" per second and not "clicks/counts" per clock cycle 

### New Features
- New `qudi.interface.data_instream_interface.SampleTiming` Enum added to `DataInStreamInterface` 
constraints to allow non-uniform sampling mode.
<<<<<<< HEAD
- Pulsed and odmr now add fit parameters to saved meta data.
=======
- New hardware module added that implements the HighFinesse wavemeter as a data instream device, replacing the old (non-functional) wavemeter toolchain.
>>>>>>> 252f6bbe

### Other
- Bumped `qudi-core` package minimum version requirement to v1.4.0
- Got rid of deprecated `qudi.core.interface` module usage
- Support for Python 3.10

## Version 0.4.0
### Breaking Changes
- `QDPlotLogic` has changed its public method signatures 
- `OkFpgaPulser` now has a mandatory config option pointing towards a directory with the bitfiles necessary.

### Bugfixes
- Resolved some issues with QDPlot GUI layouts and improved overall QDPlot GUI code quality
- catching null bytes in Keysight M3202A module
- 2D gaussian fit arguments changed to be compatible with the datafitting toolchain.
### New Features
- First stable version of new scanning toolchain (aka omniscan):
    - New `blocking` argument for scanner moves executed via `ScanningProbeInterface`
    - Multiple bugfixes for the new scanning toolchain with NICard. 
    - The NiScanningProbeInterfuse now polls data in chunks and independent of logic calls, as it should be.
    - More meta data of scans in saved data
- Support for Zaber (linear) motorized stages (in `qudi.hardware.motor.zaber_motion`)
- Overhaul of QDPlot toolchain (GUI and logic) to improve stability and consistency as well as 
adding minor GUI features.
- Added mixin `qudi.interface.mixins.process_control_switch.ProcessControlSwitchMixin` to provide 
optional default implementation satisfying the `SwitchInterface` for process control hardware 
modules implementing any of the interfaces contained in `qudi.interface.process_control_interface`
- Overhaul of PID toolchain: added units support, normalization option, gui reset feature,
dependency option for `process_control_dummy` to simulate PID control
- support for Thorlabs power meters using the TLPM driver
- pulsed toolchain: generation parameters of sequence saved as meta data

### Other
- Bumped `qudi-core` package minimum version requirement to v1.2.0<|MERGE_RESOLUTION|>--- conflicted
+++ resolved
@@ -16,11 +16,9 @@
 ### New Features
 - New `qudi.interface.data_instream_interface.SampleTiming` Enum added to `DataInStreamInterface` 
 constraints to allow non-uniform sampling mode.
-<<<<<<< HEAD
 - Pulsed and odmr now add fit parameters to saved meta data.
-=======
 - New hardware module added that implements the HighFinesse wavemeter as a data instream device, replacing the old (non-functional) wavemeter toolchain.
->>>>>>> 252f6bbe
+
 
 ### Other
 - Bumped `qudi-core` package minimum version requirement to v1.4.0
