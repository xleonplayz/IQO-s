--- conflicted
+++ resolved
@@ -87,12 +87,8 @@
         # in hertz
         self._count_frequency = 50
 
-<<<<<<< HEAD
         # self._binned_counting = True  # UNUSED?
-        self._counting_mode = 'continuous'
-=======
         self._counting_mode = CountingMode['CONTINUOUS']
->>>>>>> 0317fc95
 
         self._saving = False
         return
@@ -390,21 +386,13 @@
         @return str: counting mode
         """
         constraints = self.get_hardware_constraints()
-<<<<<<< HEAD
-        allowed_modes = [mode.name.lower() for mode in constraints.counting_mode]
         if self.getState() != 'locked':
-            if mode in allowed_modes:
-                self._counting_mode = mode
+            if CountingMode[mode] in constraints.counting_mode:
+                self._counting_mode = CountingMode[mode]
                 self.log.debug('New counting mode: ' + self._counting_mode)
             else:
                 self.log.warning('Counting mode not supported from hardware. Command ignored!')
             self.sigCountingModeChanged.emit(self._counting_mode)
-=======
-
-        if CountingMode[mode] in constraints.counting_mode:
-            self._counting_mode = CountingMode[mode]
-            self.log.debug(self._counting_mode)
->>>>>>> 0317fc95
         else:
             self.log.error('Cannot change counting mode while counter is still running.')
         return self._counting_mode
@@ -426,26 +414,11 @@
 
             @return error: 0 is OK, -1 is error
         """
-<<<<<<< HEAD
         # Sanity checks
         constraints = self.get_hardware_constraints()
-        allowed_modes = [mode.name.lower() for mode in constraints.counting_mode]
-        if self._counting_mode not in allowed_modes:
+        if self._counting_mode not in constraints.counting_mode:
             self.log.error('Unknown counting mode "{0}". Cannot start the counter.'
                            ''.format(self._counting_mode))
-=======
-
-        if self._counting_mode == CountingMode['CONTINUOUS']:
-            self.sigCountStatusChanged.emit(True)
-            return self._startCount_continuous()
-        elif self._counting_mode == CountingMode['GATED']:
-            self.sigCountStatusChanged.emit(True)
-            return self._startCount_gated()
-        elif self._counting_mode == CountingMode['FINITE_GATED']:
-            self.sigCountStatusChanged.emit(True)
-            return self._startCount_finite_gated()
-        else:
->>>>>>> 0317fc95
             self.sigCountStatusChanged.emit(False)
             return -1
 
@@ -465,9 +438,9 @@
                 return -1
 
             # Set up counter
-            if self._counting_mode == 'finite-gated':
+            if self._counting_mode == CountingMode['FINITE_GATED']:
                 counter_status = self._counting_device.set_up_counter(counter_buffer=self._count_length)
-            # elif self._counting_mode == 'gated':
+            # elif self._counting_mode == CountingMode['GATED']:
             #
             else:
                 counter_status = self._counting_device.set_up_counter()
@@ -526,11 +499,11 @@
                     self.log.error('The counting went wrong, killing the counter.')
                     self.stopRequested = True
                 else:
-                    if self._counting_mode == 'continuous':
+                    if self._counting_mode == CountingMode['CONTINUOUS']:
                         self._process_data_continous()
-                    elif self._counting_mode == 'gated':
+                    elif self._counting_mode == CountingMode['GATED']:
                         self._process_data_gated()
-                    elif self._counting_mode == 'finite-gated':
+                    elif self._counting_mode == CountingMode['FINITE_GATED']:
                         self._process_data_finite_gated()
                     else:
                         self.log.error('No valid counting mode set! Can not process counter data.')
@@ -577,7 +550,7 @@
             savearr[i+1] = self.countdata[i]
             datastr += ',Signal {0} (counts/s)'.format(i)
 
-        data[datastr] = savearr.transpose() 
+        data[datastr] = savearr.transpose()
 
         # write the parameters:
         parameters = OrderedDict()
